--- conflicted
+++ resolved
@@ -64,11 +64,7 @@
     'style_external_links': True,
 }
 html_css_files = ['gallery.css']
-<<<<<<< HEAD
-=======
-html_static_path = ['_static']
 html_context = {"analytics_enabled": True}
->>>>>>> 96c1a146
 
 # autodoc/autosummary options
 autosummary_generate = True
