# -*- coding: utf-8 -*-

# This code is part of Qiskit.
#
# (C) Copyright IBM 2021.
#
# This code is licensed under the Apache License, Version 2.0. You may
# obtain a copy of this license in the LICENSE.txt file in the root directory
# of this source tree or at http://www.apache.org/licenses/LICENSE-2.0.
#
# Any modifications or derivative works of this code must retain this
# copyright notice, and modified files need to carry a notice indicating
# that they have been altered from the originals.
# pylint: disable=invalid-name, unidiomatic-typecheck, super-init-not-called

"""
Module for representation of model coefficients.
"""

from typing import List, Callable, Union, Optional, Tuple
import itertools
import operator

import numpy as np
from matplotlib import pyplot as plt

try:
    import jax.numpy as jnp
except ImportError:
    pass

from qiskit import QiskitError
from qiskit_dynamics.array import Array


class Signal:
    r"""General signal class.

    Represents a function of the form:

    .. math::
        Re[f(t)e^{i (2 \pi \nu t + \phi)}]
                = Re[f(t)]\cos(2 \pi \nu t + \phi) - Im[f(t)]\sin(2 \pi \nu t + \phi),

    where

    - :math:`f(t)` is the envelope function.
    - :math:`\nu` is the carrier frequency.
    - :math:`\phi` is the phase.

    The envelope function can be specified either as a constant numeric value
    (indicating a constant function), or as a complex-valued callable,
    and the frequency and phase must be real.


    .. note::

        :class:`~qiskit_dynamics.signals.Signal` assumes the envelope ``f`` is
        *array vectorized* in the sense that ``f`` can operate on arrays of arbitrary shape
        and satisfy ``f(x)[idx] == f(x[idx])`` for a multidimensional index ``idx``. This
        can be ensured either by writing ``f`` to be vectorized, or by using the ``vectorize``
        function in ``numpy`` or ``jax.numpy``.

        For example, for an unvectorized envelope function ``f``:

        .. code-block:: python

            import numpy as np
            vectorized_f = np.vectorize(f)
            signal = Signal(envelope=vectorized_f, carrier_freq=2.)
    """

    def __init__(
        self,
        envelope: Union[Callable, complex, float, int, Array],
        carrier_freq: Union[float, List, Array] = 0.0,
        phase: Union[float, List, Array] = 0.0,
        name: Optional[str] = None,
    ):
        """
        Initializes a signal given by an envelope and a carrier.

        Args:
            envelope: Envelope function of the signal, must be vectorized.
            carrier_freq: Frequency of the carrier. Subclasses such as SignalSums
                          represent the carriers of each signal in an array.
            phase: The phase of the carrier. Subclasses such as SignalSums
                   represent the phase of each signal in an array.
            name: Name of the signal.
        """
        self._name = name
        self._is_constant = False

        if isinstance(envelope, (complex, float, int)):
            envelope = Array(complex(envelope))

        if isinstance(envelope, Array):

            # if envelope is constant and the carrier is zero, this is a constant signal
            if carrier_freq == 0.0:
                self._is_constant = True

            if envelope.backend == "jax":
                self._envelope = lambda t: envelope * jnp.ones_like(t)
            else:
                self._envelope = lambda t: envelope * np.ones_like(t)
        elif callable(envelope):
            if Array.default_backend() == "jax":
                self._envelope = lambda t: Array(envelope(t))
            else:
                self._envelope = envelope

        # set carrier and phase
        self.carrier_freq = carrier_freq
        self.phase = phase

    @property
    def name(self) -> str:
        """Return the name of the signal."""
        return self._name

    @property
    def is_constant(self) -> bool:
        """Whether or not the signal is constant."""
        return self._is_constant

    @property
    def carrier_freq(self) -> Array:
        """The carrier frequency of the signal."""
        return self._carrier_freq

    @carrier_freq.setter
    def carrier_freq(self, carrier_freq: Union[float, list, Array]):
        """Carrier frequency setter. List handling is to support subclasses storing a
        list of frequencies."""
        if type(carrier_freq) == list:
            carrier_freq = [Array(entry).data for entry in carrier_freq]
        self._carrier_freq = Array(carrier_freq)
        self._carrier_arg = 1j * 2 * np.pi * self._carrier_freq

    @property
    def phase(self) -> Array:
        """The phase of the signal."""
        return self._phase

    @phase.setter
    def phase(self, phase: Union[float, list, Array]):
        """Phase setter. List handling is to support subclasses storing a
        list of phases."""
        if type(phase) == list:
            phase = [Array(entry).data for entry in phase]
        self._phase = Array(phase)
        self._phase_arg = 1j * self._phase

    def envelope(self, t: Union[float, np.array, Array]) -> Union[complex, np.array, Array]:
        """Vectorized evaluation of the envelope at time t."""
        return self._envelope(t)

    def complex_value(self, t: Union[float, np.array, Array]) -> Union[complex, np.array, Array]:
        """Vectorized evaluation of the complex value at time t."""
        arg = self._carrier_arg * t + self._phase_arg
        return self.envelope(t) * np.exp(arg)

    def __call__(self, t: Union[float, np.array, Array]) -> Union[complex, np.array, Array]:
        """Vectorized evaluation of the signal at time(s) t."""
        return np.real(self.complex_value(t))

    def __str__(self) -> str:
        """Return string representation."""
        if self.name is not None:
            return str(self.name)

        if self.is_constant:
            return f"Constant({str(self(0.0))})"

        return f"Signal(carrier_freq={str(self.carrier_freq)}, phase={str(self.phase)})"

    def __add__(self, other: "Signal") -> "SignalSum":
        return signal_add(self, other)

    def __radd__(self, other: "Signal") -> "SignalSum":
        return self.__add__(other)

    def __mul__(self, other: "Signal") -> "SignalSum":
        return signal_multiply(self, other)

    def __rmul__(self, other: "Signal") -> "SignalSum":
        return self.__mul__(other)

    def __neg__(self) -> "SignalSum":
        return -1 * self

    def __sub__(self, other: "Signal") -> "SignalSum":
        return self + (-other)

    def __rsub__(self, other: "Signal") -> "SignalSum":
        return other + (-self)

    def conjugate(self):
        """Return a new signal whose complex value is the complex conjugate of this one."""

        def conj_env(t):
            return np.conjugate(self.envelope(t))

        return Signal(conj_env, -self.carrier_freq, -self.phase)

    def draw(
        self,
        t0: float,
        tf: float,
        n: int,
        function: Optional[str] = "signal",
        axis: Optional[plt.axis] = None,
        title: Optional[str] = None,
    ):
        """Plot the signal over an interval.

        The ``function`` arg specifies which function to
        plot:

            - ``function == 'signal'`` plots the full signal.
            - ``function == 'envelope'`` plots the complex envelope.
            - ``function == 'complex_value'`` plots the ``complex_value``.

        Args:
            t0: Initial time.
            tf: Final time.
            n: Number of points to sample in interval.
            function: Which function to plot.
            axis: The axis to use for plotting.
            title: Title of plot.
        """

        if axis is None:
            plotter = plt
            plotter.title(title)
        else:
            plotter = axis
            plotter.set_title(title)

        t_vals = np.linspace(t0, tf, n)

        y_vals = None
        data_type = "real"
        if function == "signal":
            y_vals = self(t_vals)
            title = title or "Value of " + str(self)
        elif function == "envelope":
            y_vals = self.envelope(t_vals)
            data_type = "complex"
            title = title or "Envelope of " + str(self)
        elif function == "complex_value":
            y_vals = self.complex_value(t_vals)
            data_type = "complex"
            title = title or "Complex value of " + str(self)

        legend = False
        if data_type == "complex":
            plotter.plot(t_vals, np.real(y_vals), label="Real")
            plotter.plot(t_vals, np.imag(y_vals), label="Imag")
            legend = True
        else:
            plotter.plot(t_vals, y_vals)

        if legend:
            plotter.legend()


class DiscreteSignal(Signal):
    r"""Piecewise constant signal implemented as an array of samples.

    The envelope is specified by an array of samples ``s = [s_0, ..., s_k]``, sample width ``dt``,
    and a start time ``t_0``, with the envelope being evaluated as
    :math:`f(t) =` ``s[floor((t - t0)/dt)]`` if ``t`` is in the interval with endpoints
    ``start_time`` and ``start_time + dt * len(samples)``, and ``0.0`` otherwise.
    By default a :class:`~qiskit_dynamics.signals.DiscreteSignal` is defined to start at
    :math:`t=0` but a custom start time can be set via the ``start_time`` kwarg.
    """

    def __init__(
        self,
        dt: float,
        samples: Union[Array, List],
        start_time: float = 0.0,
        carrier_freq: Union[float, List, Array] = 0.0,
        phase: Union[float, List, Array] = 0.0,
        name: str = None,
    ):
        """Initialize a piecewise constant signal.

        Args:
            dt: The duration of each sample.
            samples: The array of samples.
            start_time: The time at which the signal starts.
            carrier_freq: Frequency of the carrier. Subclasses such as SignalSums
                          represent the carriers of each signal in an array.
            phase: The phase of the carrier. Subclasses such as SignalSums
                   represent the phase of each signal in an array.
            name: name of the signal.
        """
        self._dt = dt

        samples = Array(samples)

        if len(samples) == 0:
            zero_pad = np.array([0])
        else:
            zero_pad = np.expand_dims(np.zeros_like(Array(samples[0])), 0)
        self._padded_samples = np.append(samples, zero_pad, axis=0)

        self._start_time = start_time

        # define internal envelope function
        if samples.backend == "jax":

            def envelope(t):
                t = Array(t).data
                idx = jnp.clip(
                    jnp.array((t - self._start_time) // self._dt, dtype=int),
                    -1,
                    len(self.samples),
                )
                return self._padded_samples[idx]

        else:

            def envelope(t):
                t = Array(t).data
                idx = np.clip(
                    np.array((t - self._start_time) // self._dt, dtype=int),
                    -1,
                    len(self.samples),
                )
                return self._padded_samples[idx]

        Signal.__init__(self, envelope=envelope, carrier_freq=carrier_freq, phase=phase, name=name)

    @classmethod
    def from_Signal(
        cls,
        signal: Signal,
        dt: float,
        n_samples: int,
        start_time: Optional[float] = 0.0,
        sample_carrier: Optional[bool] = False,
    ):
        r"""Constructs a ``DiscreteSignal`` object by sampling a ``Signal``\.

        The optional argument ``sample_carrier`` controls whether or not to include the carrier
        in the sampling. I.e.:

            - If ``sample_carrier == False``\, a ``DiscreteSignal`` is constructed with:
                - ``samples`` obtained by sampling ``signal.envelope``\.
                - ``carrier_freq = signal.carrier_freq``\.
                - ``phase = signal.phase``\.

            - If ``sample_carrier == True``\, a ``DiscreteSignal`` is constructed with:
                - ``samples`` obtained by sampling ``signal`` (as a ``callable``\)
                - ``carrier_freq = 0``\.
                - ``phase = signal.phase``\.

        In either case, samples are obtained from the midpoint of each interval.

        Args:
            signal: Signal to sample.
            dt: Time increment to use.
            n_samples: Number of steps to resample with.
            start_time: Start time from which to resample.
            sample_carrier: Whether or not to include the carrier in the sampling.

        Returns:
            DiscreteSignal: The discretized ``Signal``\.
        """

        times = start_time + (np.arange(n_samples) + 0.5) * dt
        freq = signal.carrier_freq

        if sample_carrier:
            freq = 0.0
            samples = signal(times)
        else:
            samples = signal.envelope(times)

        return DiscreteSignal(
            dt,
            samples,
            start_time=start_time,
            carrier_freq=freq,
            phase=signal.phase,
            name=signal.name,
        )

    @property
    def duration(self) -> int:
        """
        Returns:
            duration: The duration of the signal in samples.
        """
        return len(self.samples)

    @property
    def dt(self) -> float:
        """
        Returns:
             dt: the duration of each sample.
        """
        return self._dt

    @property
    def samples(self) -> Array:
        """
        Returns:
            samples: the samples of the piecewise constant signal.
        """
        return Array(self._padded_samples[:-1])

    @property
    def start_time(self) -> float:
        """
        Returns:
            start_time: The time at which the list of samples start.
        """
        return self._start_time

    def conjugate(self):
        return self.__class__(
            dt=self._dt,
            samples=np.conjugate(self.samples),
            start_time=self._start_time,
            carrier_freq=-self.carrier_freq,
            phase=-self.phase,
        )

    def add_samples(self, start_sample: int, samples: List):
        """
        Appends samples to the pulse starting at start_sample, filling any gap with zeros.

        Args:
<<<<<<< HEAD
            start_sample: Number of the sample at which the new samples
                          should be appended.
=======
            start_sample: Index of the sample at which the new samples should be appended.
>>>>>>> 2e924a93
            samples: List of samples to append.

        Raises:
            QiskitError: If start_sample is less than the current length of samples.
        """
        samples = Array(samples)

        if len(samples) < 1:
            return

        if start_sample < len(self.samples):
            raise QiskitError("Samples can only be added afer the last sample.")

        zero_pad = np.expand_dims(np.zeros_like(Array(samples[0])), 0)

        new_samples = self.samples
        if len(self.samples) < start_sample:
            new_samples = np.append(
                new_samples, np.repeat(zero_pad, start_sample - len(self.samples))
            )

        new_samples = np.append(new_samples, samples)
        self._padded_samples = np.append(new_samples, zero_pad, axis=0)

    def __str__(self) -> str:
        """Return string representation."""
        if self.name is not None:
            return str(self.name)

        return f"""DiscreteSignal(dt={self.dt}, carrier_freq={str(self.carrier_freq)},
                phase={str(self.phase)})"""


class SignalCollection:
    """Base class for a list-like collection of signals."""

    def __init__(self, signal_list: List[Signal]):
        """Initialize by storing list of signals.

        Args:
            signal_list: List of signals.
        """
        self._is_constant = False
        self._components = signal_list

    @property
    def components(self) -> List[Signal]:
        """The list of components."""
        return self._components

    def __len__(self):
        """Number of components."""
        return len(self.components)

    def __getitem__(
        self, idx: Union[int, List, np.array, slice]
    ) -> Union[Signal, "SignalCollection"]:
        """Get item with Numpy-style subscripting, as if this class were a 1d array."""

        if type(idx) == np.ndarray and idx.ndim > 0:
            idx = list(idx)

        # get a list of the subcomponents
        if type(idx) == list:
            # handle lists
            sublist = operator.itemgetter(*idx)(self.components)

            # output will either be a single signal or a tuple of Signals
            # convert to list if tuple
            if type(sublist) == tuple:
                sublist = list(sublist)
        else:
            # handle slices or singletons
            sublist = operator.itemgetter(idx)(self.components)

        # at this point sublist should either be a single Signal, or a list of Signals
        if isinstance(sublist, list):
            return self.__class__(sublist)
        else:
            return sublist

    def __iter__(self):
        """Return iterator over component list."""
        return self.components.__iter__()

    def conjugate(self) -> "SignalCollection":
        """Return the conjugation of this collection."""
        return self.__class__([sig.conjugate() for sig in self.components])


class SignalSum(SignalCollection, Signal):
    r"""Represents a sum of signals.

    I.e. a sum of ``Signal`` objects:

    .. math::
        s_1(t) + \dots + s_k(t)

    For basic evaluation, this class behaves in the same manner as ``Signal``:

        - ``__call__`` evaluates the sum.
        - ``complex_value`` evaluates the sum of the complex values of the individual summands.

    Attributes ``carrier_freq`` and ``phase`` here correspond to an ``Array`` of
    frequencies/phases for each term in the sum, and the ``envelope`` method returns an
    ``Array`` of the envelopes for each summand.

    Internally, the signals are stored as a list in the ``components`` attribute, which can
    be accessed via direct subscripting of the object.
    """

    def __init__(self, *signals, name: Optional[str] = None):
        r"""Initialize with a list of Signal objects through ``args``\.

        Args:
            signals: ``Signal`` subclass objects.
            name: Name of the sum.

        Raises:
            QiskitError: If ``signals`` are not subclasses of ``Signal``\.
        """
        self._name = name

        components = []
        for sig in signals:
            if isinstance(sig, list):
                sig = SignalSum(*sig)

            if isinstance(sig, SignalSum):
                components += sig.components
            elif isinstance(sig, Signal):
                components.append(sig)
            elif isinstance(sig, (int, float, complex)) or (
                isinstance(sig, Array) and sig.ndim == 0
            ):
                components.append(Signal(sig))
            else:
                raise QiskitError(
                    "Components of a SignalSum must be instances of a Signal subclass."
                )

        SignalCollection.__init__(self, components)

        # set up routine for evaluating envelopes if jax
        if Array.default_backend() == "jax":
            jax_arraylist_eval = array_funclist_evaluate([sig.envelope for sig in self.components])

            def envelope(t):
                return np.moveaxis(jax_arraylist_eval(t), 0, -1)

        else:

            def envelope(t):
                return np.moveaxis([sig.envelope(t) for sig in self.components], 0, -1)

        carrier_freqs = []
        for sig in self.components:
            carrier_freqs.append(sig.carrier_freq)

        phases = []
        for sig in self.components:
            phases.append(sig.phase)

        Signal.__init__(
            self, envelope=envelope, carrier_freq=carrier_freqs, phase=phases, name=name
        )

    def complex_value(self, t: Union[float, np.array, Array]) -> Union[complex, np.array, Array]:
        """Return the sum of the complex values of each component."""
        if Array.default_backend() == "jax":
            t = Array(t)
        exp_phases = np.exp(np.expand_dims(t, -1) * self._carrier_arg + self._phase_arg)
        return np.sum(self.envelope(t) * exp_phases, axis=-1)

    def __str__(self):
        if self.name is not None:
            return str(self.name)

        if len(self) == 0:
            return "SignalSum()"

        default_str = str(self[0])
        for sig in self.components[1:]:
            default_str += f" + {str(sig)}"

        return default_str

    def flatten(self) -> Signal:
        r"""Merge into a single ``Signal``\. The output frequency is given by the
        average.
        """

        if len(self) == 0:
            return Signal(0.0)
        elif len(self) == 1:
            return self.components[0]

        ave_freq = np.sum(self.carrier_freq) / len(self)
        shifted_arg = self._carrier_arg - (1j * 2 * np.pi * ave_freq)

        def merged_env(t):
            exp_phases = np.exp(np.expand_dims(Array(t), -1) * shifted_arg + self._phase_arg)
            return np.sum(self.envelope(t) * exp_phases, axis=-1)

        return Signal(envelope=merged_env, carrier_freq=ave_freq, name=str(self))


class DiscreteSignalSum(DiscreteSignal, SignalSum):
    """Represents a sum of piecewise constant signals, all with the same
    time parameters: dt, number of samples, and start time.
    """

    def __init__(
        self,
        dt: float,
        samples: Union[List, Array],
        start_time: float = 0.0,
        carrier_freq: Union[List, np.array, Array] = None,
        phase: Union[List, np.array, Array] = None,
        name: str = None,
    ):
        r"""Directly initialize a ``DiscreteSignalSum``\. Samples of all terms in the
        sum are specified as a 2d array, with 0th axis indicating time, and 1st axis
        indicating a term in the sum.

        Args:
            dt: The duration of each sample.
            samples: The 2d array representing a list whose elements are all envelope values
                     at a given time.
            start_time: The time at which the signal starts.
            carrier_freq: Array with the carrier frequencies of each term in the sum.
            phase: Array with the phases of each term in the sum.
            name: name of the signal.
        """

        if carrier_freq is None:
            carrier_freq = np.zeros(samples.shape[-1], dtype=float)

        if phase is None:
            phase = np.zeros(samples.shape[-1], dtype=float)

        DiscreteSignal.__init__(
            self,
            dt=dt,
            samples=samples,
            start_time=start_time,
            carrier_freq=carrier_freq,
            phase=phase,
            name=name,
        )

        # construct individual components so they can be accessed as in SignalSum
        components = []
        for sample_row, freq, phi in zip(self.samples.transpose(), carrier_freq, phase):
            components.append(
                DiscreteSignal(
                    dt=self.dt,
                    samples=sample_row,
                    start_time=self.start_time,
                    carrier_freq=freq,
                    phase=phi,
                )
            )

        self._components = components

    @classmethod
    def from_SignalSum(
        cls,
        signal_sum: SignalSum,
        dt: float,
        n_samples: int,
        start_time: Optional[float] = 0.0,
        sample_carrier: Optional[bool] = False,
    ):
        r"""Constructs a ``DiscreteSignalSum`` object by sampling a ``SignalSum``\.

        The optional argument ``sample_carrier`` controls whether or not to include the carrier
        in the sampling. I.e.:

            - If ``sample_carrier == False``, a ``DiscreteSignalSum`` is constructed with:
                - ``samples`` obtained by sampling ``signal_sum.envelope``\.
                - ``carrier_freq = signal_sum.carrier_freq``\.
                - ``phase = signal_sum.phase``\.

            - If ``sample_carrier == True``\, a ``DiscreteSignal`` is constructed with:
                - ``samples`` obtained by sampling ``signal_sum`` (as a ``callable``\)
                - ``carrier_freq = 0``\.
                - ``phase = signal_sum.phase``\.

        In either case, samples are obtained from the midpoint of each interval.

        Args:
            signal_sum: SignalSum to sample.
            dt: Time increment to use.
            n_samples: Number of steps to resample with.
            start_time: Start time from which to resample.
            sample_carrier: Whether or not to include the carrier in the sampling.

        Returns:
            DiscreteSignalSum: The discretized ``SignalSum``\.
        """

        times = start_time + (np.arange(n_samples) + 0.5) * dt

        freq = signal_sum.carrier_freq

        if sample_carrier:
            freq = 0.0 * freq
            exp_phases = np.exp(np.expand_dims(Array(times), -1) * signal_sum._carrier_arg)
            samples = signal_sum.envelope(times) * exp_phases
        else:
            samples = signal_sum.envelope(times)

        return DiscreteSignalSum(
            dt,
            samples,
            start_time=start_time,
            carrier_freq=freq,
            phase=signal_sum.phase,
            name=signal_sum.name,
        )

    def __str__(self):
        """Get the string rep."""
        if self.name is not None:
            return str(self.name)

        if len(self) == 0:
            return "DiscreteSignalSum()"

        default_str = str(self[0])
        for sig in self.components[1:]:
            default_str += f" + {str(sig)}"

        return default_str

    def __getitem__(self, idx: Union[int, List, np.array, slice]) -> Signal:
        """Enables numpy-style subscripting, as if this class were a 1d array."""

        if type(idx) == int and idx >= len(self):
            raise IndexError("index out of range for DiscreteSignalSum of length " + str(len(self)))

        samples = self.samples[:, idx]
        carrier_freqs = self.carrier_freq[idx]
        phases = self.phase[idx]

        if samples.ndim == 1:
            samples = Array([samples])

        if carrier_freqs.ndim == 0:
            carrier_freqs = Array([carrier_freqs])

        if phases.ndim == 0:
            phases = Array([phases])

        if len(samples) == 1:
            return DiscreteSignal(
                dt=self.dt,
                samples=samples[0],
                start_time=self.start_time,
                carrier_freq=carrier_freqs[0],
                phase=phases[0],
            )

        return DiscreteSignalSum(
            dt=self.dt,
            samples=samples,
            start_time=self.start_time,
            carrier_freq=carrier_freqs,
            phase=phases,
        )


class SignalList(SignalCollection):
    r"""A list of signals with functionality for simultaneous evaluation.

    The passed list is stored in the ``components`` attribute.
    """

    def __init__(self, signal_list: List[Signal]):

        signal_list = [to_SignalSum(signal) for signal in signal_list]

        super().__init__(signal_list)

        # setup complex value and full signal evaluation
        if Array.default_backend() == "jax":
            self._eval_complex_value = array_funclist_evaluate(
                [sig.complex_value for sig in self.components]
            )
            self._eval_signals = array_funclist_evaluate(self.components)
        else:
            self._eval_complex_value = lambda t: [sig.complex_value(t) for sig in self.components]
            self._eval_signals = lambda t: [sig(t) for sig in self.components]

    def complex_value(self, t: Union[float, np.array, Array]) -> Union[np.array, Array]:
        """Vectorized evaluation of complex value of components."""
        return np.moveaxis(self._eval_complex_value(t), 0, -1)

    def __call__(self, t: Union[float, np.array, Array]) -> Union[np.array, Array]:
        """Vectorized evaluation of all components."""
        return np.moveaxis(self._eval_signals(t), 0, -1)

    def flatten(self) -> "SignalList":
        """Return a ``SignalList`` with each component flattened."""
        flattened_list = []
        for sig in self.components:
            if isinstance(sig, SignalSum):
                flattened_list.append(sig.flatten())
            else:
                flattened_list.append(sig)

        return SignalList(flattened_list)

    @property
    def drift(self) -> Array:
        r"""Return the drift ``Array``\, i.e. return an ``Array`` whose entries are the sum
        of the constant parts of the corresponding component of this ``SignalList``\.
        """

        drift_array = []
        for sig_entry in self.components:
            val = 0.0

            if not isinstance(sig_entry, SignalSum):
                sig_entry = SignalSum(sig_entry)

            for term in sig_entry:
                if term.is_constant:
                    val += Array(term(0.0)).data

            drift_array.append(val)

        return Array(drift_array)


def signal_add(sig1: Signal, sig2: Signal) -> SignalSum:
    """Add two signals."""

    # generic routine
    # convert to SignalSum instances
    try:
        sig1 = to_SignalSum(sig1)
        sig2 = to_SignalSum(sig2)
    except QiskitError as qe:
        raise QiskitError("Only a number or a Signal instance can be added to a Signal.") from qe

    # if both are DiscreteSignalSum objects with compatible structure, append data together
    if isinstance(sig1, DiscreteSignalSum) and isinstance(sig2, DiscreteSignalSum):
        if (
            sig1.dt == sig2.dt
            and sig1.start_time == sig2.start_time
            and sig1.duration == sig2.duration
        ):
            samples = np.append(sig1.samples, sig2.samples, axis=1)
            carrier_freq = np.append(sig1.carrier_freq, sig2.carrier_freq)
            phase = np.append(sig1.phase, sig2.phase)
            return DiscreteSignalSum(
                dt=sig1.dt,
                samples=samples,
                start_time=sig1.start_time,
                carrier_freq=carrier_freq,
                phase=phase,
            )

    sig_sum = SignalSum(*(sig1.components + sig2.components))

    return sig_sum


def signal_multiply(sig1: Signal, sig2: Signal) -> SignalSum:
    r"""Multiply two ``Signal``\s. For a pair of elementary (non-``SignalSum``\) ``Signal``\s,
    expands the product of two signals into a ``SignalSum`` via the formula:

    .. math::
        Re[f(t)e^{i(2 \pi \nu t + \phi)}] \times Re[g(t)e^{i(2 \pi \omega t + \psi)}]
         = Re[\frac{1}{2} f(t)g(t)e^{i(2\pi (\omega + \nu)t + (\phi + \psi))} ]
          + Re[\frac{1}{2} f(t)\overline{g(t)}e^{i(2\pi (\omega - \nu)t + (\phi - \psi))} ]

    If either (or both) of ``sig1`` or ``sig2`` are ``SignalSum``\s, the multiplication is
    distributed over addition.
    """

    # convert to SignalSum instances
    try:
        sig1 = to_SignalSum(sig1)
        sig2 = to_SignalSum(sig2)
    except QiskitError as qe:
        raise QiskitError("Only a number or a Signal instance can multiply a Signal.") from qe

    sig1, sig2 = sort_signals(sig1, sig2)

    # if sig1 contains only a constant and sig2 is a DiscreteSignalSum
    if len(sig1) == 1 and sig1[0].is_constant and isinstance(sig2, DiscreteSignalSum):
        return DiscreteSignalSum(
            dt=sig2.dt,
            samples=sig1(0.0) * sig2.samples,
            start_time=sig2.start_time,
            carrier_freq=sig2.carrier_freq,
            phase=sig2.phase,
        )
    # if both are DiscreteSignalSum objects with compatible structure, append data together
    elif isinstance(sig1, DiscreteSignalSum) and isinstance(sig2, DiscreteSignalSum):
        if (
            sig1.dt == sig2.dt
            and sig1.start_time == sig2.start_time
            and sig1.duration == sig2.duration
        ):
            # this vectorized operation produces a 2d array whose columns are the products of
            # the original columns
            new_samples = Array(
                0.5
                * (sig1.samples[:, :, None] * sig2.samples[:, None, :]).reshape(
                    (sig1.samples.shape[0], sig1.samples.shape[1] * sig2.samples.shape[1]),
                    order="C",
                )
            )
            new_samples_conj = Array(
                0.5
                * (sig1.samples[:, :, None] * sig2.samples[:, None, :].conj()).reshape(
                    (sig1.samples.shape[0], sig1.samples.shape[1] * sig2.samples.shape[1]),
                    order="C",
                )
            )
            samples = np.append(new_samples, new_samples_conj, axis=1)

            new_freqs = sig1.carrier_freq + sig2.carrier_freq
            new_freqs_conj = sig1.carrier_freq - sig2.carrier_freq
            freqs = np.append(Array(new_freqs), Array(new_freqs_conj))

            new_phases = sig1.phase + sig2.phase
            new_phases_conj = sig1.phase - sig2.phase
            phases = np.append(Array(new_phases), Array(new_phases_conj))

            return DiscreteSignalSum(
                dt=sig1.dt,
                samples=samples,
                start_time=sig1.start_time,
                carrier_freq=freqs,
                phase=phases,
            )

    # initialize to empty sum
    product = SignalSum()

    # loop through every pair of components and multiply
    for comp1, comp2 in itertools.product(sig1.components, sig2.components):
        product += base_signal_multiply(comp1, comp2)

    return product


def base_signal_multiply(sig1: Signal, sig2: Signal) -> Signal:
    r"""Utility function for multiplying two elementary (non ``SignalSum``\) signals.
    This function assumes ``sig1`` and ``sig2`` are legitimate instances of ``Signal``
    subclasses.

    Special cases:

        - Multiplication of two constant ``Signal``\s returns a constant ``Signal``\.
        - Multiplication of a constant ``Signal`` and a ``DiscreteSignal`` returns
        a ``DiscreteSignal``\.
        - If two ``DiscreteSignal``\s have compatible parameters, the resulting signals are
        ``DiscreteSignal``\, with the multiplication being implemented by array multiplication of
        the samples.
        - Lastly, if no special rules apply, the two ``Signal``\s are multiplied generically via
        multiplication of the envelopes as functions.

    When a sum with two signals is produced, the carrier frequency (phase) of each component are,
    respectively, the sum and difference of the two frequencies (phases). For special cases
    involving constant ``Signal``\s and a non-constant ``Signal``, the carrier frequency and phase
    are preserved as that of the non-constant piece.

    Args:
        sig1: First signal.
        sig2: Second signal.

    Returns:
        SignalSum: Representing the RHS of the formula when two Signals are multiplied.
    """

    # ensure signals are ordered from most to least specialized
    sig1, sig2 = sort_signals(sig1, sig2)

    if sig1.is_constant and sig2.is_constant:
        return Signal(sig1(0.0) * sig2(0.0))
    elif sig1.is_constant and type(sig2) is DiscreteSignal:
        # multiply the samples by the constant
        return DiscreteSignal(
            dt=sig2.dt,
            samples=sig1(0.0) * sig2.samples,
            start_time=sig2.start_time,
            carrier_freq=sig2.carrier_freq,
            phase=sig2.phase,
        )
    elif sig1.is_constant and type(sig2) is Signal:
        const = sig1(0.0)

        def new_env(t):
            return const * sig2.envelope(t)

        return Signal(envelope=new_env, carrier_freq=sig2.carrier_freq, phase=sig2.phase)
    elif type(sig1) is DiscreteSignal and type(sig2) is DiscreteSignal:
        # verify compatible parameters before applying special rule
        if (
            sig1.start_time == sig2.start_time
            and sig1.dt == sig2.dt
            and len(sig1.samples) == len(sig2.samples)
        ):
            pwc1 = DiscreteSignal(
                dt=sig2.dt,
                samples=0.5 * sig1.samples * sig2.samples,
                start_time=sig2.start_time,
                carrier_freq=sig1.carrier_freq + sig2.carrier_freq,
                phase=sig1.phase + sig2.phase,
            )
            pwc2 = DiscreteSignal(
                dt=sig2.dt,
                samples=0.5 * sig1.samples * np.conjugate(sig2.samples),
                start_time=sig2.start_time,
                carrier_freq=sig1.carrier_freq - sig2.carrier_freq,
                phase=sig1.phase - sig2.phase,
            )
            return pwc1 + pwc2

    # if no special cases apply, implement generic rule
    def new_env1(t):
        return 0.5 * sig1.envelope(t) * sig2.envelope(t)

    def new_env2(t):
        return 0.5 * sig1.envelope(t) * np.conjugate(sig2.envelope(t))

    prod1 = Signal(
        envelope=new_env1,
        carrier_freq=sig1.carrier_freq + sig2.carrier_freq,
        phase=sig1.phase + sig2.phase,
    )
    prod2 = Signal(
        envelope=new_env2,
        carrier_freq=sig1.carrier_freq - sig2.carrier_freq,
        phase=sig1.phase - sig2.phase,
    )
    return prod1 + prod2


def sort_signals(sig1: Signal, sig2: Signal) -> Tuple[Signal, Signal]:
    r"""Utility function for ordering a pair of ``Signal``\s according to the partial order:
    ``sig1 <= sig2`` if and only if:
        - ``type(sig1)`` precedes ``type(sig2)`` in the list
        ``[constant, DiscreteSignal, Signal, SignalSum, DiscreteSignalSum]``\.
    """
    if sig1.is_constant:
        pass
    elif sig2.is_constant:
        sig1, sig2 = sig2, sig1
    elif isinstance(sig1, DiscreteSignal) and not isinstance(sig1, DiscreteSignalSum):
        pass
    elif isinstance(sig2, DiscreteSignal) and not isinstance(sig2, DiscreteSignalSum):
        sig2, sig1 = sig1, sig2
    elif isinstance(sig1, Signal) and not isinstance(sig1, SignalSum):
        pass
    elif isinstance(sig2, Signal) and not isinstance(sig2, SignalSum):
        sig2, sig1 = sig1, sig2
    elif isinstance(sig1, SignalSum) and not isinstance(sig1, DiscreteSignalSum):
        pass
    elif isinstance(sig2, SignalSum) and not isinstance(sig2, DiscreteSignalSum):
        sig2, sig1 = sig1, sig2
    elif isinstance(sig1, DiscreteSignalSum):
        pass
    elif isinstance(sig2, DiscreteSignalSum):
        sig2, sig1 = sig1, sig2

    return sig1, sig2


def to_SignalSum(sig: Union[int, float, complex, Array, Signal]) -> SignalSum:
    r"""Convert the input to a SignalSum according to:

        - If it is already a ``SignalSum``\, do nothing.
        - If it is a Signal but not a ``SignalSum``\, wrap in a ``SignalSum``\.
        - If it is a number, wrap in constant ``Signal`` in a ``SignalSum``\.
        - Otherwise, raise an error.

    Args:
        sig: A SignalSum compatible input.

    Returns:
        SignalSum

    Raises:
        QiskitError: If the input type is incompatible with SignalSum.
    """

    if isinstance(sig, (int, float, complex)) or (isinstance(sig, Array) and sig.ndim == 0):
        return SignalSum(Signal(sig))
    elif isinstance(sig, DiscreteSignal) and not isinstance(sig, DiscreteSignalSum):
        return DiscreteSignalSum(
            dt=sig.dt,
            samples=Array([sig.samples.data]).transpose(1, 0),
            start_time=sig.start_time,
            carrier_freq=Array([sig.carrier_freq.data]),
            phase=Array([sig.phase.data]),
        )
    elif isinstance(sig, Signal) and not isinstance(sig, SignalSum):
        return SignalSum(sig)
    elif isinstance(sig, SignalSum):
        return sig

    raise QiskitError("Input type incompatible with SignalSum.")


def array_funclist_evaluate(func_list: List[Callable]) -> Callable:
    """Utility for evaluating a list of functions in a way that respects Arrays.
    Currently relevant for JAX evaluation.
    """

    def eval_func(t):
        return Array([Array(func(t)).data for func in func_list])

    return eval_func<|MERGE_RESOLUTION|>--- conflicted
+++ resolved
@@ -436,12 +436,7 @@
         Appends samples to the pulse starting at start_sample, filling any gap with zeros.
 
         Args:
-<<<<<<< HEAD
-            start_sample: Number of the sample at which the new samples
-                          should be appended.
-=======
             start_sample: Index of the sample at which the new samples should be appended.
->>>>>>> 2e924a93
             samples: List of samples to append.
 
         Raises:
