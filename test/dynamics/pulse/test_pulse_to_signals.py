# This code is part of Qiskit.
#
# (C) Copyright IBM 2020.
#
# This code is licensed under the Apache License, Version 2.0. You may
# obtain a copy of this license in the LICENSE.txt file in the root directory
# of this source tree or at http://www.apache.org/licenses/LICENSE-2.0.
#
# Any modifications or derivative works of this code must retain this
# copyright notice, and modified files need to carry a notice indicating
# that they have been altered from the originals.
"""
Tests to convert from pulse schedules to signals.
"""

from ddt import ddt, data, unpack
import numpy as np
import sympy as sym

from qiskit import pulse
<<<<<<< HEAD
from qiskit.pulse import (
    Schedule,
    DriveChannel,
    ControlChannel,
    MeasureChannel,
    Play,
    Delay,
    Drag,
    ShiftFrequency,
    SetFrequency,
    GaussianSquare,
    ShiftPhase,
    Gaussian,
    Constant,
    Waveform,
    SymbolicPulse,
)
=======
>>>>>>> 9cad5310
from qiskit.pulse.transforms.canonicalization import block_to_schedule
from qiskit import QiskitError

from qiskit_dynamics.pulse import InstructionToSignals
from qiskit_dynamics.signals import DiscreteSignal

from ..common import QiskitDynamicsTestCase, TestJaxBase


class TestPulseToSignals(QiskitDynamicsTestCase):
    """Tests the conversion between pulse schedules and signals."""

    def setUp(self):
        """Setup the tests."""

        super().setUp()
        # Typical length of samples in units of dt in IBM real backends is 0.222.
        self._dt = 0.222

    def test_pulse_to_signals(self):
        """Generic test."""

        sched = pulse.Schedule(name="Schedule")
        sched += pulse.Play(
            pulse.Drag(duration=20, amp=0.5, sigma=4, beta=0.5), pulse.DriveChannel(0)
        )
        sched += pulse.ShiftPhase(1.0, pulse.DriveChannel(0))
        sched += pulse.Play(
            pulse.Drag(duration=20, amp=0.5, sigma=4, beta=0.5), pulse.DriveChannel(0)
        )
        sched += pulse.ShiftFrequency(0.5, pulse.DriveChannel(0))
        sched += pulse.Play(
            pulse.GaussianSquare(duration=200, amp=0.3, sigma=4, width=150), pulse.DriveChannel(0)
        )

        test_gaussian = pulse.GaussianSquare(duration=200, amp=0.3, sigma=4, width=150)
        sched = sched.insert(0, pulse.Play(test_gaussian, pulse.DriveChannel(1)))

        converter = InstructionToSignals(dt=1, carriers=None)

        signals = converter.get_signals(sched)

        self.assertEqual(len(signals), 2)
        self.assertTrue(isinstance(signals[0], DiscreteSignal))
        self.assertTrue(isinstance(signals[0], DiscreteSignal))

        samples = test_gaussian.get_waveform().samples
        self.assertTrue(np.allclose(signals[1].samples[0 : len(samples)], samples))

    def test_shift_phase_to_signals(self):
        """Test that a shift phase gives negative envelope."""

        gaussian = pulse.Gaussian(duration=20, amp=0.5, sigma=4)

        sched = pulse.Schedule(name="Schedule")
        sched += pulse.ShiftPhase(np.pi, pulse.DriveChannel(0))
        sched += pulse.Play(gaussian, pulse.DriveChannel(0))

        converter = InstructionToSignals(dt=1, carriers=None)
        signals = converter.get_signals(sched)

        self.assertTrue(signals[0].samples[10] < 0)
        self.assertTrue(gaussian.get_waveform().samples[10] > 0)

    def test_carriers_and_dt(self):
        """Test that the carriers go into the signals."""

        sched = pulse.Schedule(name="Schedule")
        sched += pulse.Play(pulse.Gaussian(duration=20, amp=0.5, sigma=4), pulse.DriveChannel(0))

        converter = InstructionToSignals(dt=self._dt, carriers={"d0": 5.5e9})
        signals = converter.get_signals(sched)

        self.assertEqual(signals[0].carrier_freq, 5.5e9)
        # pylint: disable=protected-access
        self.assertEqual(signals[0]._dt, self._dt)

    def test_shift_frequency(self):
        """Test that the frequency is properly taken into account."""

        sched = pulse.Schedule()
        sched += pulse.ShiftFrequency(1.0, pulse.DriveChannel(0))
        sched += pulse.Play(pulse.Constant(duration=10, amp=1.0), pulse.DriveChannel(0))

        converter = InstructionToSignals(dt=self._dt, carriers={"d0": 5.0})
        signals = converter.get_signals(sched)

        for idx in range(10):
            self.assertEqual(signals[0].samples[idx], np.exp(2.0j * idx * np.pi * 1.0 * self._dt))

    def test_set_frequency(self):
        """Test that SetFrequency is properly converted."""

        sched = pulse.Schedule()
        sched += pulse.SetFrequency(4.0, pulse.DriveChannel(0))
        sched += pulse.Play(pulse.Constant(duration=10, amp=1.0), pulse.DriveChannel(0))

        converter = InstructionToSignals(dt=self._dt, carriers={"d0": 5.0})
        signals = converter.get_signals(sched)

        for idx in range(10):
            self.assertEqual(signals[0].samples[idx], np.exp(2.0j * idx * np.pi * -1.0 * self._dt))

    def test_set_and_shift_frequency(self):
        """Test that ShiftFrequency after SetFrequency is properly converted. It confirms
        implementation of phase accumulation is correct."""

        duration = 20
        sched = pulse.Schedule()
        sched += pulse.SetFrequency(5.5, pulse.DriveChannel(0))
        sched += pulse.Play(pulse.Constant(duration=duration, amp=1.0), pulse.DriveChannel(0))
        sched += pulse.SetFrequency(6, pulse.DriveChannel(0))
        sched += pulse.Play(pulse.Constant(duration=duration, amp=1.0), pulse.DriveChannel(0))
        sched += pulse.ShiftFrequency(-0.5, pulse.DriveChannel(0))
        sched += pulse.Play(pulse.Constant(duration=duration, amp=1.0), pulse.DriveChannel(0))

        freq_shift = 0.5
        phase_accumulation = 0.0
        all_samples = np.exp(2j * np.pi * freq_shift * self._dt * np.arange(0, duration))

        freq_shift = 1.0
        phase_accumulation -= (6.0 - 5.5) * duration * self._dt
        all_samples = np.append(
            all_samples,
            np.exp(
                2j
                * np.pi
                * (freq_shift * self._dt * np.arange(duration, 2 * duration) + phase_accumulation)
            ),
        )

        freq_shift = 0.5
        phase_accumulation -= -0.5 * 2 * duration * self._dt
        all_samples = np.append(
            all_samples,
            np.exp(
                2j
                * np.pi
                * (
                    freq_shift * self._dt * np.arange(2 * duration, 3 * duration)
                    + phase_accumulation
                )
            ),
        )

        converter = InstructionToSignals(dt=self._dt, carriers={"d0": 5.0})
        signals = converter.get_signals(sched)
        self.assertAllClose(signals[0].samples, all_samples)

    def test_delay(self):
        """Test that Delay is properly reflected."""

        sched = pulse.Schedule()
        sched += pulse.Play(pulse.Constant(duration=10, amp=1.0), pulse.DriveChannel(0))
        sched += pulse.Delay(10, pulse.DriveChannel(0))
        sched += pulse.Play(pulse.Constant(duration=10, amp=1.0), pulse.DriveChannel(0))

        converter = InstructionToSignals(dt=self._dt, carriers={"d0": 5.0})
        signals = converter.get_signals(sched)
        samples_with_delay = np.array([1] * 10 + [0] * 10 + [1] * 10)
        for idx in range(30):
            self.assertEqual(signals[0].samples[idx], samples_with_delay[idx])

    def test_delay_and_shift_frequency(self):
        """Test that delay after SetFrequency is properly converted.
        It confirms implementation of phase accumulation is correct."""

        duration = 20
        sched = pulse.Schedule()
        sched += pulse.Play(pulse.Constant(duration=duration, amp=1.0), pulse.DriveChannel(0))
        sched += pulse.ShiftFrequency(1.0, pulse.DriveChannel(0))
        sched += pulse.Delay(duration, pulse.DriveChannel(0))
        sched += pulse.Play(pulse.Constant(duration=duration, amp=1.0), pulse.DriveChannel(0))

        freq_shift = 1.0
        phase_accumulation = -1.0 * duration * self._dt
        phase_accumulation = -1.0 * duration * self._dt
        all_samples = np.append(
            np.append(np.ones(duration), np.zeros(duration)),
            np.exp(
                2j
                * np.pi
                * (
                    freq_shift * self._dt * np.arange(2 * duration, 3 * duration)
                    + phase_accumulation
                )
            ),
        )

        converter = InstructionToSignals(dt=self._dt, carriers={"d0": 5.0})
        signals = converter.get_signals(sched)
        self.assertAllClose(signals[0].samples, all_samples)

    def test_uneven_pulse_length(self):
        """Test conversion when length of pulses on a schedule is uneven."""

        schedule = pulse.Schedule()
        schedule |= pulse.Play(pulse.Waveform(np.ones(10)), pulse.DriveChannel(0))
        schedule += pulse.Play(pulse.Constant(20, 1), pulse.DriveChannel(1))

        converter = InstructionToSignals(dt=0.1, carriers={"d0": 2.0, "d1": 3.0})

        signals = converter.get_signals(schedule)

        self.assertTrue(signals[0].duration == 20)
        self.assertTrue(signals[1].duration == 20)

        self.assertAllClose(signals[0].samples, np.append(np.ones(10), np.zeros(10)))
        self.assertAllClose(signals[1].samples, np.ones(20))

        self.assertTrue(signals[0].carrier_freq == 2.0)
        self.assertTrue(signals[1].carrier_freq == 3.0)

    def test_different_start_times(self):
        """Test pulse schedule containing channels with first instruction at different times."""

        with pulse.build() as schedule:
            with pulse.align_sequential():
                pulse.play(pulse.Constant(duration=5, amp=0.9), pulse.DriveChannel(0))
                pulse.shift_phase(np.pi / 2.98, pulse.DriveChannel(0))
                pulse.play(pulse.Gaussian(duration=5, amp=0.983, sigma=2.0), pulse.DriveChannel(0))
                pulse.play(pulse.Gaussian(duration=5, amp=0.983, sigma=2.0), pulse.DriveChannel(1))

        schedule = pulse.transforms.block_to_schedule(schedule)

        converter = InstructionToSignals(
            dt=0.1, channels=["d0", "d1"], carriers={"d0": 5.0, "d1": 3.1}
        )
        signals = converter.get_signals(schedule)
        # construct samples
        constant_samples = np.ones(5, dtype=float) * 0.9
        phase = np.exp(1j * np.pi / 2.98)
        gauss_samples = pulse.Gaussian(duration=5, amp=0.983, sigma=2.0).get_waveform().samples
        samples0 = np.append(np.append(constant_samples, gauss_samples * phase), np.zeros(5))
        samples1 = np.append(np.zeros(10), gauss_samples)

        # set tolerance from 1e-14 to 1e-7
        # to match the accuracy of clipping samples in class WaveForm.
        # see https://github.com/Qiskit/qiskit-terra/blob/
        # ee0b0368e72913cddf1c80ed95bc55e174c65046/qiskit/pulse/library/waveform.py#L56
        self.assertAllClose(signals[0].samples, samples0, atol=1e-7, rtol=1e-7)
        self.assertAllClose(signals[1].samples, samples1, atol=1e-7, rtol=1e-7)
        self.assertTrue(signals[0].carrier_freq == 5.0)
        self.assertTrue(signals[1].carrier_freq == 3.1)

    def test_multiple_channels_with_gaps(self):
        """Test building a schedule with multiple channels and gaps."""

        with pulse.build() as schedule:
            with pulse.align_sequential():
                pulse.play(pulse.Constant(duration=5, amp=0.9), pulse.DriveChannel(0))
                pulse.shift_phase(np.pi / 2.98, pulse.DriveChannel(0))
                pulse.play(pulse.Gaussian(duration=5, amp=0.983, sigma=2.0), pulse.DriveChannel(0))
                pulse.play(pulse.Gaussian(duration=5, amp=0.983, sigma=2.0), pulse.DriveChannel(1))
                pulse.play(pulse.Gaussian(duration=5, amp=0.983, sigma=2.0), pulse.DriveChannel(2))
                pulse.play(pulse.Gaussian(duration=5, amp=0.983, sigma=2.0), pulse.DriveChannel(3))
                pulse.shift_phase(np.pi / 2.98, pulse.DriveChannel(0))
                pulse.play(pulse.Gaussian(duration=5, amp=0.983, sigma=2.0), pulse.DriveChannel(0))

        schedule = pulse.transforms.block_to_schedule(schedule)

        converter = InstructionToSignals(
            dt=0.1,
            channels=["d0", "d1", "d2", "d3"],
            carriers={"d0": 5.0, "d1": 3.1, "d2": 0, "d3": 4.0},
        )
        signals = converter.get_signals(schedule)

        # construct samples
        constant_samples = np.ones(5, dtype=float) * 0.9
        phase = np.exp(1j * np.pi / 2.98)
        gauss_samples = pulse.Gaussian(duration=5, amp=0.983, sigma=2.0).get_waveform().samples
        samples0 = np.append(np.append(constant_samples, gauss_samples * phase), np.zeros(15))
        phase2 = np.exp(2 * 1j * np.pi / 2.98)
        samples0 = np.append(samples0, gauss_samples * phase2)
        samples1 = np.append(np.append(np.zeros(10), gauss_samples), np.zeros(15))
        samples2 = np.append(np.zeros(15), np.append(gauss_samples, np.zeros(10)))
        samples3 = np.append(np.zeros(20), np.append(gauss_samples, np.zeros(5)))

        self.assertAllClose(signals[0].samples, samples0, atol=1e-7, rtol=1e-7)
        self.assertAllClose(signals[1].samples, samples1, atol=1e-7, rtol=1e-7)
        self.assertAllClose(signals[2].samples, samples2, atol=1e-7, rtol=1e-7)
        self.assertAllClose(signals[3].samples, samples3, atol=1e-7, rtol=1e-7)
        self.assertTrue(signals[0].carrier_freq == 5.0)
        self.assertTrue(signals[1].carrier_freq == 3.1)
        self.assertTrue(signals[2].carrier_freq == 0.0)
        self.assertTrue(signals[3].carrier_freq == 4.0)

    def test_InstructionToSignals(self):
        """Test InstructionToSignals with get samples function."""
        gauss_get_waveform_samples = (
            pulse.Gaussian(duration=5, amp=0.983, sigma=2.0).get_waveform().samples
        )
        with pulse.build() as schedule:
            pulse.play(pulse.Gaussian(duration=5, amp=0.983, sigma=2.0), pulse.DriveChannel(0))
        converter = InstructionToSignals(dt=self._dt, channels=["d0"])
        signals = converter.get_signals(block_to_schedule(schedule))
        self.assertAllClose(signals[0].samples, gauss_get_waveform_samples, atol=1e-7, rtol=1e-7)


class TestPulseToSignalsJAXTransformations(QiskitDynamicsTestCase, TestJaxBase):
    """Tests InstructionToSignals class by using Jax."""

    def setUp(self):
        """Set up gaussian waveform samples for comparison."""
        self.constant_get_waveform_samples = (
            pulse.Constant(duration=5, amp=0.1).get_waveform().samples
        )
        self._dt = 0.222

    def test_InstructionToSignals_with_JAX(self):
        """Test InstructionToSignals with JAX jit."""

        def jit_func_instruction_to_signals(amp):
            parameters = {"amp": amp}
            _time, _amp, _duration = sym.symbols("t, amp, duration")
            envelope_expr = _amp * sym.Piecewise(
                (1, sym.And(_time >= 0, _time <= _duration)), (0, True)
            )
            valid_amp_conditions_expr = sym.Abs(_amp) <= 1.0
            # we can use only SymbolicPulse when jax-jitting
            # bacause jax-jitting doesn't correspond to validate_parameters in qiskit.pulse.
            instance = SymbolicPulse(
                pulse_type="Constant",
                duration=5,
                parameters=parameters,
                envelope=envelope_expr,
                valid_amp_conditions=valid_amp_conditions_expr,
            )
            with pulse.build() as schedule:
                pulse.play(instance, pulse.DriveChannel(0))

            converter = InstructionToSignals(self._dt, carriers={"d0": 5})
            return converter.get_signals(schedule)[0].samples

        self.jit_wrap(jit_func_instruction_to_signals)(0.1)
        self.jit_grad_wrap(jit_func_instruction_to_signals)(0.1)
        jit_samples = self.jit_wrap(jit_func_instruction_to_signals)(0.1)
        self.assertAllClose(jit_samples, self.constant_get_waveform_samples, atol=1e-7, rtol=1e-7)

    def test_pulse_types_combination_with_jax(self):
        """Test that converting schedule including some pulse types with Jax works well"""

        def jit_func_symbolic_pulse(amp):
            parameters = {"amp": amp}
            _time, _amp, _duration = sym.symbols("t, amp, duration")
            envelope_expr = _amp * sym.Piecewise(
                (1, sym.And(_time >= 0, _time <= _duration)), (0, True)
            )
            valid_amp_conditions_expr = sym.Abs(_amp) <= 1.0
            instance = SymbolicPulse(
                pulse_type="Constant",
                duration=5,
                parameters=parameters,
                envelope=envelope_expr,
                valid_amp_conditions=valid_amp_conditions_expr,
            )
            # constrcut a pulse schedule with mixing some pulse types to test jax-jitting it
            with pulse.build() as schedule:
                pulse.play(instance, pulse.DriveChannel(0))
                pulse.set_phase(0.1, pulse.DriveChannel(0))
                pulse.set_frequency(0.1, pulse.DriveChannel(0))
                pulse.shift_phase(0.1, pulse.DriveChannel(0))
                pulse.set_phase(0.1, pulse.DriveChannel(0))
                pulse.shift_frequency(0.1, pulse.DriveChannel(0))
                pulse.shift_frequency(0.1, pulse.DriveChannel(0))
                pulse.set_frequency(0.1, pulse.DriveChannel(0))
                pulse.shift_phase(0.1, pulse.DriveChannel(0))
                pulse.play(instance, pulse.DriveChannel(0))
            converter = InstructionToSignals(self._dt, carriers={"d0": 5})
            return converter.get_signals(schedule)[0].samples

        self.jit_wrap(jit_func_symbolic_pulse)(0.1)
        self.jit_grad_wrap(jit_func_symbolic_pulse)(0.1)


@ddt
class TestPulseToSignalsFiltering(QiskitDynamicsTestCase):
    """Test the extraction of signals when specifying channels."""

    def setUp(self):
        """Setup the tests."""

        super().setUp()

        # Typical length of samples in units of dt in IBM real backends is 0.222.
        self._dt = 0.222

        # Drags on all qubits, then two CRs, then readout all qubits.
        with pulse.build(name="test schedule") as schedule:
            with pulse.align_sequential():
                with pulse.align_left():
                    for chan_idx in [0, 1, 2, 3]:
                        pulse.play(pulse.Drag(160, 0.5, 40, 0.1), pulse.DriveChannel(chan_idx))

                with pulse.align_sequential():
                    for chan_idx in [0, 1]:
                        pulse.play(
                            pulse.GaussianSquare(660, 0.2, 40, 500), pulse.ControlChannel(chan_idx)
                        )

                with pulse.align_left():
                    for chan_idx in [0, 1, 2, 3]:
                        pulse.play(
                            pulse.GaussianSquare(660, 0.2, 40, 500), pulse.MeasureChannel(chan_idx)
                        )

        self._schedule = block_to_schedule(schedule)

    @unpack
    @data(
        ({"d0": 5.0, "d2": 5.1, "u0": 5.0, "u1": 5.1}, ["d0", "d2", "u0", "u1"]),
        ({"m0": 5.0, "m1": 5.1, "m2": 5.0, "m3": 5.1}, ["m0", "m1", "m2", "m3"]),
        ({"m0": 5.0, "m1": 5.1, "d0": 5.0, "d1": 5.1}, ["m0", "m1", "d0", "d1"]),
        ({"d1": 5.0}, ["d1"]),
        ({"d123": 5.0}, ["d123"]),
    )
    def test_channel_combinations(self, carriers, channels):
        """Test that we can filter out channels in the right order and number."""

        converter = InstructionToSignals(dt=self._dt, carriers=carriers, channels=channels)

        signals = converter.get_signals(self._schedule)

        self.assertEqual(len(signals), len(channels))
        for idx, chan_name in enumerate(channels):
            self.assertEqual(signals[idx].name, chan_name)

    def test_empty_signal(self):
        """Test that requesting a channel that is not in the schedule gives and empty signal."""

        converter = InstructionToSignals(dt=self._dt, carriers={"d123": 1.0}, channels=["d123"])

        signals = converter.get_signals(self._schedule)

        self.assertEqual(len(signals), 1)
        self.assertEqual(signals[0].duration, 0)

    @data("123", "s123", "", "d")
    def test_get_channel_raise(self, channel_name):
        """Test that getting channel instances works well."""

        converter = InstructionToSignals(dt=self._dt)

        with self.assertRaisesRegex(QiskitError, f"channel name {channel_name}"):
            converter._get_channel(channel_name)<|MERGE_RESOLUTION|>--- conflicted
+++ resolved
@@ -18,26 +18,6 @@
 import sympy as sym
 
 from qiskit import pulse
-<<<<<<< HEAD
-from qiskit.pulse import (
-    Schedule,
-    DriveChannel,
-    ControlChannel,
-    MeasureChannel,
-    Play,
-    Delay,
-    Drag,
-    ShiftFrequency,
-    SetFrequency,
-    GaussianSquare,
-    ShiftPhase,
-    Gaussian,
-    Constant,
-    Waveform,
-    SymbolicPulse,
-)
-=======
->>>>>>> 9cad5310
 from qiskit.pulse.transforms.canonicalization import block_to_schedule
 from qiskit import QiskitError
 
